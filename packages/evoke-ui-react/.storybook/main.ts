--- conflicted
+++ resolved
@@ -21,10 +21,6 @@
   buildStart: Date.now(),
   logPerformance: process.env.STORYBOOK_PERFORMANCE_LOG === 'true',
 };
-
-// GitHub Pages base path configuration
-const isGitHubPages = process.env.NODE_ENV === 'production' && process.env.STORYBOOK_BASE_PATH;
-const basePath = isGitHubPages ? process.env.STORYBOOK_BASE_PATH || '/' : '/';
 
 const config: StorybookConfig = {
   stories: [
@@ -96,32 +92,11 @@
       },
     },
   },
-<<<<<<< HEAD
-  // Enhanced metadata and SEO for GitHub Pages
-  ...(isGitHubPages && {
-    managerHead: (head) => `
-      ${head}
-      <base href="${basePath}">
-      <script>
-        // Global polyfills for Node.js environment in browser
-        window.process = window.process || { 
-          env: { NODE_ENV: 'production' },
-          browser: true,
-          version: 'v18.0.0',
-          versions: { node: '18.0.0' }
-        };
-        window.global = window.global || window;
-        window.__STORYBOOK_BASE_PATH__ = '${basePath}';
-      </script>
-    `,
-  }),
-=======
   
   core: {
     disableTelemetry: true,
     enableCrashReports: false,
   },
->>>>>>> 458ce316
   
   async viteFinal(config, { configType }) {
     // Performance logging
@@ -134,16 +109,11 @@
     
     // GitHub Pages base path configuration
     const publicPath = isGitHubPages ? basePath : '/';
-<<<<<<< HEAD
-=======
     const isProd = configType === 'PRODUCTION';
->>>>>>> 458ce316
     
     return mergeConfig(config, {
       // Configure base path for assets and routing
       base: publicPath,
-<<<<<<< HEAD
-=======
       publicDir: false, // Storybook handles static files
       
       // Resolve configuration for better module resolution
@@ -154,7 +124,6 @@
         },
         dedupe: ['react', 'react-dom'],
       },
->>>>>>> 458ce316
       
       plugins: [
         tailwindcss(),
